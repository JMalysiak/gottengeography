--- conflicted
+++ resolved
@@ -19,11 +19,7 @@
 
 from gi.repository import Gtk, Gdk
 
-<<<<<<< HEAD
-from common import get_obj, gst, map_view, bind_properties
-=======
-from common import Widgets, gst, map_view
->>>>>>> 029613dd
+from common import Widgets, gst, map_view, bind_properties
 from gpsmath import Coordinates, valid_coords
 from version import APPNAME
 
@@ -72,42 +68,6 @@
     out_sensitive(view.get_min_zoom_level() != zoom)
     in_sensitive( view.get_max_zoom_level() != zoom)
 
-<<<<<<< HEAD
-class NavigationController():
-    """Controls how users navigate the map."""
-    
-    def __init__(self):
-        """Start the map at the previous location, and connect signals."""
-        perform_zoom    = lambda button, zoom: zoom()
-        back_button     = get_obj('back_button')
-        zoom_in_button  = get_obj('zoom_in_button')
-        zoom_out_button = get_obj('zoom_out_button')
-        zoom_out_button.connect('clicked', perform_zoom, map_view.zoom_out)
-        zoom_in_button.connect('clicked', perform_zoom, map_view.zoom_in)
-        back_button.connect('clicked', go_back)
-        
-        for key in ['latitude', 'longitude', 'zoom-level']:
-            gst.bind(key, map_view, key)
-        
-        accel = Gtk.AccelGroup()
-        window = get_obj('main')
-        window.add_accel_group(accel)
-        for key in [ 'Left', 'Right', 'Up', 'Down' ]:
-            accel.connect(Gdk.keyval_from_name(key),
-                Gdk.ModifierType.MOD1_MASK, 0, move_by_arrow_keys)
-        
-        map_view.connect('notify::zoom-level', zoom_button_sensitivity,
-            zoom_in_button.set_sensitive, zoom_out_button.set_sensitive)
-        map_view.connect('realize', remember_location)
-        
-        self.center = Coordinates()
-        self.center.connect('notify::geoname', set_window_title, window.set_title)
-        self.center.latitude = map_view.get_center_latitude()
-        self.center.longitude = map_view.get_center_longitude()
-        self.lat_binding = bind_properties(map_view, 'latitude', self.center)
-        self.lon_binding = bind_properties(map_view, 'longitude', self.center)
-=======
-
 Widgets.zoom_in_button.connect('clicked', lambda *ignore: map_view.zoom_in())
 Widgets.zoom_out_button.connect('clicked', lambda *ignore: map_view.zoom_out())
 Widgets.back_button.connect('clicked', go_back)
@@ -124,7 +84,9 @@
 map_view.connect('notify::zoom-level', zoom_button_sensitivity,
     Widgets.zoom_in_button.set_sensitive, Widgets.zoom_out_button.set_sensitive)
 map_view.connect('realize', remember_location)
-map_view.connect('animation-completed', set_window_title,
-    Widgets.main.set_title, Coordinates())
-map_view.emit('animation-completed')
->>>>>>> 029613dd
+center = Coordinates()
+center.connect('notify::geoname', set_window_title, Widgets.main.set_title)
+center.latitude = map_view.get_center_latitude()
+center.longitude = map_view.get_center_longitude()
+lat_binding = bind_properties(map_view, 'latitude', center)
+lon_binding = bind_properties(map_view, 'longitude', center)
--- conflicted
+++ resolved
@@ -7,11 +7,7 @@
 msgstr ""
 "Project-Id-Version: gottengeography 2.0\n"
 "Report-Msgid-Bugs-To: \n"
-<<<<<<< HEAD
-"POT-Creation-Date: 2012-05-14 23:14-0500\n"
-=======
 "POT-Creation-Date: 2012-06-25 00:16-0500\n"
->>>>>>> 2726095b
 "PO-Revision-Date: 2011-02-09 18:49-0700\n"
 "Last-Translator: Robert Park <rbpark@exolucere.ca>\n"
 "Language-Team: French\n"
@@ -21,20 +17,7 @@
 "Content-Transfer-Encoding: 8bit\n"
 "Plural-Forms: nplurals=2; plural=(n > 1);\n"
 
-<<<<<<< HEAD
-#: ../gg/app.py:527
-msgid "Could not open: "
-msgstr "Impossible d'ouvrir: "
-
-#: ../gg/app.py:561
-#, python-format
-msgid "%d points loaded in %.2fs."
-msgstr "%d points de chargement dans les %.2f secondes."
-
-#: ../gg/ui.glade.h:1
-=======
 #: ../data/gottengeography.ui.h:1
->>>>>>> 2726095b
 msgid "Load photos or GPS data (Ctrl O)"
 msgstr "Charge photos ou des données GPS (Ctrl O)"
 
@@ -152,37 +135,6 @@
 msgid "Close _without Saving"
 msgstr "Fermer _sans enregistrer"
 
-<<<<<<< HEAD
-#: ../gg/utils.py:139
-msgid "View in Google Maps"
-msgstr "Voir dans Google Maps"
-
-#: ../gg/utils.py:146
-msgid "N"
-msgstr "N"
-
-#: ../gg/utils.py:146
-msgid "S"
-msgstr "S"
-
-#: ../gg/utils.py:147
-msgid "E"
-msgstr "O"
-
-#: ../gg/utils.py:147
-msgid "W"
-msgstr "W"
-
-#: ../gg/utils.py:250
-msgid "Not geotagged"
-msgstr "Sans géolocaliser"
-
-#: ../gg/utils.py:261
-msgid "m above sea level"
-msgstr " mètres au-dessus du niveau des mers"
-
-#: ../gg/utils.py:262
-=======
 #: ../data/camera.ui.h:1
 msgid "Use the system timezone."
 msgstr "Utiliser le fuseau horaire du système."
@@ -224,7 +176,6 @@
 msgstr " mètres au-dessus du niveau des mers"
 
 #: ../gg/gpsmath.py:272
->>>>>>> 2726095b
 msgid "m below sea level"
 msgstr " mètres au-dessous du niveau des mers"
 

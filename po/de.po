# GottenGeography translation template.
# Copyright (C) 2010 Robert Park
# This file is distributed under the same license as the GottenGeography package.
# Robert Park <rbpark@exolucere.ca>, 2010
# Simon Spannagel <simonspa@kth.se>, 2011.
#
msgid ""
msgstr ""
"Project-Id-Version: gottengeography 2.0\n"
"Report-Msgid-Bugs-To: \n"
<<<<<<< HEAD
"POT-Creation-Date: 2012-05-14 23:14-0500\n"
=======
"POT-Creation-Date: 2012-06-25 00:16-0500\n"
>>>>>>> 2726095b
"PO-Revision-Date: 2011-02-08 00:00+0100\n"
"Last-Translator: Simon Spannagel <simonspa@kth.se>\n"
"Language-Team: German\n"
"Language: de\n"
"MIME-Version: 1.0\n"
"Content-Type: text/plain; charset=UTF-8\n"
"Content-Transfer-Encoding: 8bit\n"
"Plural-Forms: nplurals=2; plural=(n != 1);\n"

<<<<<<< HEAD
#: ../gg/app.py:527
msgid "Could not open: "
msgstr "Konnte nicht geöffnet werden: "

#: ../gg/app.py:561
#, python-format
msgid "%d points loaded in %.2fs."
msgstr "%d Punkte in %.2f Sekunden geladen."

#: ../gg/ui.glade.h:1
=======
#: ../data/gottengeography.ui.h:1
>>>>>>> 2726095b
msgid "Load photos or GPS data (Ctrl O)"
msgstr "Bilder oder GPS-Daten öffnen (Strg O)"

#: ../data/gottengeography.ui.h:2
msgid "Change map view (Google opens in your browser)"
msgstr "Karte ändern (Google wird in Ihrem Browser)"

#: ../data/gottengeography.ui.h:3
msgid "Return to the previous location viewed on map (Ctrl Left)"
msgstr "Zurück gehen (Strg Links)"

#: ../data/gottengeography.ui.h:4
msgid "Type the name of the city you would like to view."
msgstr "Geben Sie den Namen der Stadt ein, die Sie anzeigen möchten."

#: ../data/gottengeography.ui.h:5
msgid "Zoom the map out one step (Ctrl -)"
msgstr "Verkleinern (Strg -)"

#: ../data/gottengeography.ui.h:6
msgid "Enhance! (Ctrl +)"
msgstr "Vergrößern (Strg +)"

#: ../data/gottengeography.ui.h:7
msgid "Learn how to use GottenGeography (Ctrl ?)"
msgstr "Lernen Sie, GottenGeography verwenden (Strg ?)"

#: ../data/gottengeography.ui.h:8
msgid "About GottenGeography"
msgstr "Über GottenGeography"

#: ../data/gottengeography.ui.h:9
msgid "Drag files here to load."
msgstr "Ziehen Sie die Dateien hier, um zu laden."

#: ../data/gottengeography.ui.h:10
msgid "Close selected photos (Ctrl W)"
msgstr "Gewählte Bilder schließen (Strg W)"

#: ../data/gottengeography.ui.h:11
msgid "Reload selected photos, losing all changes (Ctrl Z)"
msgstr "Gewählte Bilder neu laden, Änderungen gehen verloren (Strg Z)"

#: ../data/gottengeography.ui.h:12
msgid "Center the map view on the selected photo (Ctrl J)"
msgstr "Zentrieren Sie die Kartenansicht auf das ausgewählte Foto (Strg J)"

#: ../data/gottengeography.ui.h:13
msgid "Save all photos (Ctrl S)"
msgstr "Alle Bilder speichern (Strg S)"

#: ../data/gottengeography.ui.h:14
msgid "Save All"
msgstr "Alle speichern"

#: ../data/gottengeography.ui.h:15
msgid "Place selected photos onto center of map (Ctrl Enter)"
msgstr "Ausgewählte Bilder in die Mitte der Karte platzieren (Strg Enter)"

#: ../data/gottengeography.ui.h:16
msgid "Photos"
msgstr "Bilder"

#: ../data/gottengeography.ui.h:17
msgid "Cameras"
msgstr "Kameras"

#: ../data/gottengeography.ui.h:18
msgid "GPS"
msgstr "GPS"

#: ../data/gottengeography.ui.h:19
msgid "Open Files"
msgstr "Dateien öffnen"

#: ../data/gottengeography.ui.h:20
msgid ""
"GottenGeography: Go open thy tagger!\n"
"\n"
"This program is written in the Python programming language, and adds geotags "
"to your photos. The name is an anagram of \"Python Geotagger.\""
msgstr ""
"GottenGeography: Go open thy tagger!\n"
"\n"
"Dieses Programm ist in der Programmiersprache Python geschrieben und fügt "
"Geotags zu Ihren Fotos hinzu. Der Name ist ein Anagramm von \"Python "
"Geotagger.\""

#: ../data/gottengeography.ui.h:23
msgid "GottenGeography Wiki"
msgstr "GottenGeography Wiki"

#: ../data/gottengeography.ui.h:24
msgid "Robert Park <rbpark@exolucere.ca>"
msgstr ""
"Simon Spannagel <simonspa@kth.se>\n"
"Johannes Hanika <hanatos@gmail.com>"

#: ../data/gottengeography.ui.h:25
msgid ""
"<span weight=\"bold\" size=\"larger\">Save changes to your photos before "
"closing?</span>"
msgstr ""
"<span weight=\"bold\" size=\"larger\">Änderungen vor dem Schließen speichern?"
"</span>"

#: ../data/gottengeography.ui.h:27
#, no-c-format
msgid ""
"The changes you've made to %d of your photos will be permanently lost if you "
"do not save."
msgstr ""
"Die %d Änderungen an Ihren Fotos werden unwiderruflich verloren gehen, wenn "
"Sie nicht speichern."

#: ../data/gottengeography.ui.h:28
msgid "Close _without Saving"
msgstr "_Ohne speichern schließen"

<<<<<<< HEAD
#: ../gg/utils.py:139
msgid "View in Google Maps"
msgstr "In Google Maps öffnen"

#: ../gg/utils.py:146
msgid "N"
msgstr "N"

#: ../gg/utils.py:146
msgid "S"
msgstr "S"

#: ../gg/utils.py:147
msgid "E"
msgstr "O"

#: ../gg/utils.py:147
msgid "W"
msgstr "W"

#: ../gg/utils.py:250
msgid "Not geotagged"
msgstr "Ohne Geo-Tag"

#: ../gg/utils.py:261
msgid "m above sea level"
msgstr "m über dem Meeresspiegel"

#: ../gg/utils.py:262
=======
#: ../data/camera.ui.h:1
msgid "Use the system timezone."
msgstr "Zeitzone des Systems verwenden."

#: ../data/camera.ui.h:2
msgid "Use the local timezone."
msgstr "Zeitzone die lokale verwenden."

#: ../data/camera.ui.h:3
msgid "Specify a UTC offset manually."
msgstr "Geben Sie einen UTC Versatz."

#: ../data/camera.ui.h:4
msgid "Specify the timezone manually."
msgstr "Geben Sie die Zeitzone manuell."

#: ../gg/app.py:173
msgid "Could not open: "
msgstr "Konnte nicht geöffnet werden: "

#: ../gg/gpsmath.py:71
msgid "N"
msgstr "N"

#: ../gg/gpsmath.py:71
msgid "S"
msgstr "S"

#: ../gg/gpsmath.py:72
msgid "E"
msgstr "O"

#: ../gg/gpsmath.py:72
msgid "W"
msgstr "W"

#: ../gg/gpsmath.py:271
msgid "m above sea level"
msgstr "m über dem Meeresspiegel"

#: ../gg/gpsmath.py:272
>>>>>>> 2726095b
msgid "m below sea level"
msgstr "m unter dem Meeresspiegel"

#: ../gg/camera.py:92
msgid "Unknown Camera"
msgstr "Unbekannt Kamera"

#: ../gg/camera.py:208
#, python-format
msgid "Add %dm, %ds to clock."
msgstr "In %dm, %ds bis Uhr."

#: ../gg/camera.py:209
#, python-format
msgid "Subtract %dm, %ds from clock."
msgstr "Subtrahieren %dm, %ds von der Uhr."

#: ../gg/camera.py:271
msgid "No photos loaded."
msgstr "Keine Bilder."

#: ../gg/camera.py:272
msgid "One photo loaded."
msgstr "Eine Bilder."

#: ../gg/camera.py:273
#, python-format
msgid "%d photos loaded."
msgstr "%d Bilder."

#: ../gg/xmlfiles.py:210
#, python-format
msgid "%d points loaded in %.2fs."
msgstr "%d Punkte in %.2f Sekunden geladen."<|MERGE_RESOLUTION|>--- conflicted
+++ resolved
@@ -8,11 +8,7 @@
 msgstr ""
 "Project-Id-Version: gottengeography 2.0\n"
 "Report-Msgid-Bugs-To: \n"
-<<<<<<< HEAD
-"POT-Creation-Date: 2012-05-14 23:14-0500\n"
-=======
 "POT-Creation-Date: 2012-06-25 00:16-0500\n"
->>>>>>> 2726095b
 "PO-Revision-Date: 2011-02-08 00:00+0100\n"
 "Last-Translator: Simon Spannagel <simonspa@kth.se>\n"
 "Language-Team: German\n"
@@ -22,20 +18,7 @@
 "Content-Transfer-Encoding: 8bit\n"
 "Plural-Forms: nplurals=2; plural=(n != 1);\n"
 
-<<<<<<< HEAD
-#: ../gg/app.py:527
-msgid "Could not open: "
-msgstr "Konnte nicht geöffnet werden: "
-
-#: ../gg/app.py:561
-#, python-format
-msgid "%d points loaded in %.2fs."
-msgstr "%d Punkte in %.2f Sekunden geladen."
-
-#: ../gg/ui.glade.h:1
-=======
 #: ../data/gottengeography.ui.h:1
->>>>>>> 2726095b
 msgid "Load photos or GPS data (Ctrl O)"
 msgstr "Bilder oder GPS-Daten öffnen (Strg O)"
 
@@ -155,37 +138,6 @@
 msgid "Close _without Saving"
 msgstr "_Ohne speichern schließen"
 
-<<<<<<< HEAD
-#: ../gg/utils.py:139
-msgid "View in Google Maps"
-msgstr "In Google Maps öffnen"
-
-#: ../gg/utils.py:146
-msgid "N"
-msgstr "N"
-
-#: ../gg/utils.py:146
-msgid "S"
-msgstr "S"
-
-#: ../gg/utils.py:147
-msgid "E"
-msgstr "O"
-
-#: ../gg/utils.py:147
-msgid "W"
-msgstr "W"
-
-#: ../gg/utils.py:250
-msgid "Not geotagged"
-msgstr "Ohne Geo-Tag"
-
-#: ../gg/utils.py:261
-msgid "m above sea level"
-msgstr "m über dem Meeresspiegel"
-
-#: ../gg/utils.py:262
-=======
 #: ../data/camera.ui.h:1
 msgid "Use the system timezone."
 msgstr "Zeitzone des Systems verwenden."
@@ -227,7 +179,6 @@
 msgstr "m über dem Meeresspiegel"
 
 #: ../gg/gpsmath.py:272
->>>>>>> 2726095b
 msgid "m below sea level"
 msgstr "m unter dem Meeresspiegel"
 

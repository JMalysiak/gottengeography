--- conflicted
+++ resolved
@@ -30,13 +30,7 @@
     packages=['gg'],
     package_data={'gg': ['ui.glade', 'cities.txt']},
     scripts=['gottengeography'],
-<<<<<<< HEAD
-    data_files=[('share/applications', ['data/gottengeography.desktop']),
-                ('share/doc/%s' % PACKAGE, ['README.md', 'AUTHORS', 'COPYING'])],
-    cmdclass={'install_data': InstallData}
-=======
     data_files=data_files,
     cmdclass = { "build" : build_extra.build_extra,
                  "build_i18n" :  build_i18n.build_i18n }
->>>>>>> be2b3cd4
 )
--- conflicted
+++ resolved
@@ -1,10 +1,5 @@
 #!/usr/bin/python2.7
 
-<<<<<<< HEAD
-import gg
-gg.check_dependencies()
-
-=======
 # GottenGeography - Automagically geotags photos by comparing timestamps to GPX data
 # Copyright (C) 2010 Robert Park <rbpark@exolucere.ca>
 #
@@ -66,6 +61,5 @@
 # If we got this far, it looks like we have everything we need!
 # Time to launch the app.
 
->>>>>>> b416fd38
 from gg.app import GottenGeography
 GottenGeography().main()